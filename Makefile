--- conflicted
+++ resolved
@@ -45,13 +45,8 @@
 #Defines a target named run. This target will run GPT Engineer on the folder with the given name.
 run:
 	@echo -e "$(COLOR_CYAN)Running GPT Engineer on $(COLOR_GREEN)$(name)$(COLOR_CYAN) folder...$(COLOR_RESET)" && \
-<<<<<<< HEAD
 	poetry run gpt-engineer projects/$(name)
-=======
-	source venv/bin/activate && \
-	gpt-engineer projects/$(name)
 
 # Counts the lines of code in the project
 cloc:
-	cloc . --exclude-dir=node_modules,dist,build,.mypy_cache,benchmark --exclude-list-file=.gitignore --fullpath --not-match-d='docs/_build' --by-file
->>>>>>> f0ccd02f
+	cloc . --exclude-dir=node_modules,dist,build,.mypy_cache,benchmark --exclude-list-file=.gitignore --fullpath --not-match-d='docs/_build' --by-file