--- conflicted
+++ resolved
@@ -26,11 +26,7 @@
 
 from typing import Dict, Tuple
 
-<<<<<<< HEAD
-import regex
-=======
 from regex import regex
->>>>>>> 164730a5
 
 from gpt_engineer.core.diff import ADD, REMOVE, RETAIN, Diff, Hunk
 from gpt_engineer.core.files_dict import FilesDict, file_to_lines_dict
@@ -152,11 +148,7 @@
             # Parse individual diff blocks and update the diffs dictionary
             diffs.update(parse_diff_block(diff_block))
     except TimeoutError:
-<<<<<<< HEAD
-        raise DiffError("`diff_block_pattern.finditer` has timed out")
-=======
         print("gpt-engineer timed out while parsing git diff")
->>>>>>> 164730a5
 
     if not diffs:
         raise DiffError(
