--- conflicted
+++ resolved
@@ -30,13 +30,10 @@
 langchain = "^0.1"
 langchain_openai = "*"
 toml = ">=0.10.2"
-<<<<<<< HEAD
+pyperclip = "^1.8.2"
+langchain-anthropic = "^0.1.1"
 datasets = "^2.17.1"
 regex = "^2023.12.25"
-=======
-pyperclip = "^1.8.2"
-langchain-anthropic = "^0.1.1"
->>>>>>> 874788cc
 
 [tool.poetry.group.dev.dependencies]
 pytest = ">=7.3.1"
